use std::{collections::HashMap, fmt::Debug};

use itertools::Itertools;
use rustc_span::symbol::Ident;
use std::iter::zip;

use crate::{
    nondet::NondetValue,
    state_extraction::try_to_translate_state_var_info,
    types::{fallback_constructor, Constructor, Context, Field, Function},
};

pub trait Translatable {
    fn translate(&self, ctx: &mut Context) -> String;
}

pub fn translate_list<T: Translatable>(items: &[T], ctx: &mut Context, sep: &str) -> String {
    items
        .iter()
        .map(|x| x.translate(ctx))
        .collect_vec()
        .join(sep)
}

pub fn translate_vec<T: Translatable>(items: Vec<T>, ctx: &mut Context, sep: &str) -> String {
    items
        .iter()
        .map(|x| x.translate(ctx))
        .collect_vec()
        .join(sep)
}

pub fn missing_translation<T: Translatable + Debug>(item: T, descr: &str) -> String {
    eprintln!("No translation for {descr}: {:#?}", item);
    format!("<missing-{descr}>")
}

impl Translatable for Ident {
    fn translate(&self, _ctx: &mut Context) -> String {
        let translated_segments: &HashMap<&str, &str> = &HashMap::from([
            ("Vec", "List"),
            ("String", "str"),
            ("Uint128", "int"),
            ("Uint64", "int"),
            ("Uint32", "int"),
            ("u128", "int"),
            ("u64", "int"),
<<<<<<< HEAD
            ("u32", "int"),
            ("i128", "int"),
            ("i64", "int"),
            ("i32", "int"),
=======
>>>>>>> aa5b5ae7
            ("Decimal", "int"),
            ("Timestamp", "int"),
            ("DepsMut", "ContractState"),
            ("Deps", "ContractState"),
            ("Ok", "Response_Ok"),
            ("deps", "state"),
            ("_deps", "state"),
        ]);

        let s = self.as_str();
        translated_segments.get(s).unwrap_or(&s).to_string()
    }
}

impl Translatable for rustc_hir::PathSegment<'_> {
    fn translate(&self, ctx: &mut Context) -> String {
        let translated = self.ident.translate(ctx);

        match self.args {
            Some(args) => {
                if ["List", "Set", "Option"].contains(&translated.as_str()) {
                    // FIXME: this should always happen after type-level polymorphism is implemented
                    let translated_args = translate_list(args.args, ctx, ", ");

                    if translated_args == *"" {
                        return translated.to_string();
                    }

                    if translated == "Option" {
                        return match translated_args.as_str() {
                            "int" => return "OptionalInt".to_string(),
                            "str" => return "OptionalString".to_string(),
                            s => format!("Optional{}", s),
                        };
                    }

                    return format!("{}[{}]", translated, translated_args);
                }

                translated.to_string()
            }
            None => translated.to_string(),
        }
    }
}

impl Translatable for rustc_hir::QPath<'_> {
    fn translate(&self, ctx: &mut Context) -> String {
        match self {
            rustc_hir::QPath::Resolved(_, path) => translate_list(path.segments, ctx, "_"),
            rustc_hir::QPath::TypeRelative(ty, segment) => {
                format!("{}_{}", ty.translate(ctx), segment.translate(ctx))
            }
            _ => missing_translation(*self, "qualified-path"),
        }
    }
}

impl Translatable for rustc_hir::Ty<'_> {
    fn translate(&self, ctx: &mut Context) -> String {
        match self.kind {
            rustc_hir::TyKind::Path(qpath) => qpath.translate(ctx),
            rustc_hir::TyKind::Tup(tys) => {
                format!("({})", translate_list(tys, ctx, ", "))
            }
            rustc_hir::TyKind::Array(ty, _) | rustc_hir::TyKind::Slice(ty) => {
                format!("List[{}]", ty.translate(ctx))
            }
            rustc_hir::TyKind::Ref(_, rustc_hir::MutTy { ty, mutbl: _ }) => {
                let t = ty.translate(ctx);

                // FIXME: in full code generation, we should deal with this,
                // i.e. by returning this type at the end along with the
                // existing return
                eprintln!(
                    "Mutable types are not supported. Removed `mut` from {t}, in {}",
                    ctx.current_item_name
                );
                t
            }
            _ => missing_translation(*self, "type"),
        }
    }
}

impl Translatable for rustc_hir::Param<'_> {
    fn translate(&self, ctx: &mut Context) -> String {
        let param = self.pat.translate(ctx);
        ctx.pat_fields.clear();
        param
    }
}

impl Translatable for rustc_hir::Pat<'_> {
    fn translate(&self, ctx: &mut Context) -> String {
        match self.kind {
            rustc_hir::PatKind::Binding(_a, _id, name, _n) => name.as_str().to_string(),
            rustc_hir::PatKind::Path(qpath) => qpath.translate(ctx),
            rustc_hir::PatKind::Struct(qpath, pat_fields, _) => {
                // TODO: raise error if pat != field (I think this is matching for {field_ident: field_pat})
                // let field_pat = translate_pat(*field.pat);

                let fields = pat_fields
                    .iter()
                    .map(|field| field.ident.to_string())
                    .collect_vec();
                ctx.pat_fields.extend(fields.clone());

                format!("{}(__r)", qpath.translate(ctx))
            }
            rustc_hir::PatKind::TupleStruct(qpath, [pat], _) => {
                // Only translate this for a single pattern - idk how to handle multiple patterns yet
                format!("{}({})", qpath.translate(ctx), pat.translate(ctx))
            }
            rustc_hir::PatKind::Wild => "_".to_string(),
            _ => missing_translation(*self, "pattern"),
        }
    }
}

impl Translatable for rustc_ast::LitKind {
    fn translate(&self, _ctx: &mut Context) -> String {
        match self {
            rustc_ast::LitKind::Str(sym, rustc_ast::StrStyle::Cooked) => {
                format!("\"{}\"", sym.as_str())
            }
            rustc_ast::LitKind::Int(i, _) => i.to_string(),
            rustc_ast::LitKind::Bool(v) => v.to_string(),
            _ => missing_translation(self.clone(), "literal"),
        }
    }
}

impl Translatable for rustc_hir::ExprField<'_> {
    fn translate(&self, ctx: &mut Context) -> String {
        format!(
            "{}: {}",
            self.ident.translate(ctx),
            self.expr.translate(ctx),
        )
    }
}

impl Translatable for rustc_ast::BinOp {
    fn translate(&self, _ctx: &mut Context) -> String {
        match self.node {
            rustc_ast::BinOpKind::And => "and".to_string(),
            rustc_ast::BinOpKind::Or => "or".to_string(),
            // TODO: push error on bit operators
            // We can use the default string values for the rest of them
            _ => self.node.as_str().to_string(),
        }
    }
}

impl Translatable for rustc_ast::UnOp {
    fn translate(&self, _ctx: &mut Context) -> String {
        match self {
            rustc_ast::UnOp::Not => "not".to_string(),
            rustc_ast::UnOp::Neg => "-".to_string(),
            rustc_ast::UnOp::Deref => "".to_string(), // Do not translate,
        }
    }
}

impl Translatable for rustc_hir::Expr<'_> {
    fn translate(&self, ctx: &mut Context) -> String {
        match self.kind {
            rustc_hir::ExprKind::Lit(lit) => lit.node.translate(ctx),
            rustc_hir::ExprKind::Binary(op, e1, e2) => {
                format!(
                    "{} {} {}",
                    e1.translate(ctx),
                    op.translate(ctx),
                    e2.translate(ctx)
                )
            }
            rustc_hir::ExprKind::Unary(op, e) => {
                format!("{}{}", op.translate(ctx), e.translate(ctx))
            }
            rustc_hir::ExprKind::Call(op, args) => {
                let operator = op.translate(ctx);
                if operator == "int_new" {
                    // Some Uint-like constructors will be translated to this, but we just need the literal
                    return args[0].translate(ctx);
                }

                let arguments = translate_list(args, ctx, ", ");
                if arguments.is_empty() {
                    // Quint doesn't have nullary operators
                    return operator;
                }
                format!("{}({})", operator, arguments)
            }
            rustc_hir::ExprKind::Path(qpath) => {
                let name = qpath.translate(ctx);
                if ctx.record_fields.contains(&name) {
                    format!("__r.{}", name)
                } else {
                    name
                }
            }
            rustc_hir::ExprKind::AddrOf(_b, _m, expr) => expr.translate(ctx),
            rustc_hir::ExprKind::Array(exprs) => format!("[{}]", translate_list(exprs, ctx, ", ")),
            rustc_hir::ExprKind::Tup(exprs) => format!("({})", translate_list(exprs, ctx, ", ")),
            rustc_hir::ExprKind::Struct(_, expr_fields, base) => {
                let translated_base = base
                    .map(|e| format!("... {}", e.translate(ctx)))
                    .unwrap_or("".to_string());
                let record_fields = translate_list(expr_fields, ctx, ", ");
                format!("{{ {} }}", [translated_base, record_fields].join(", "))
            }
            rustc_hir::ExprKind::Block(block, _label) => match block.expr {
                Some(expr) => expr.translate(ctx),
                None => "".to_string(),
            },
            rustc_hir::ExprKind::Match(expr, arm, _source) => {
                let match_expr = expr.translate(ctx);
                if match_expr != "msg" {
                    // FIXME: should probably look into type for ExecuteMsg type
                    return "Response_Ok(Response_new)".to_string();
                }

                format!(
                    "match {} {{\n{}\n  }}",
                    match_expr,
                    translate_list(arm, ctx, "\n")
                )
            }
            rustc_hir::ExprKind::If(cond, then, else_) => {
                let condition = cond.translate(ctx);
                let then_expr = then.translate(ctx);
                let else_expr = else_
                    .map(|e| e.translate(ctx))
                    .unwrap_or("<mandatory-else-branch>".to_string());

                format!(
                    "if ({}) {{\n  {}\n}} else {{\n  {}\n}}",
                    condition, then_expr, else_expr
                )
            }
            rustc_hir::ExprKind::MethodCall(_, expr, _, _) => expr.translate(ctx),
            rustc_hir::ExprKind::Closure(c) => c.translate(ctx),
            rustc_hir::ExprKind::DropTemps(expr) => expr.translate(ctx),
            rustc_hir::ExprKind::Field(expr, field) => format!("{}.{}", expr.translate(ctx), field),
            _ => missing_translation(*self, "expression"),
        }
    }
}

impl Translatable for rustc_hir::Closure<'_> {
    fn translate(&self, ctx: &mut Context) -> String {
        let body = ctx.tcx.hir().body(self.body);
        let params = translate_list(body.params, ctx, ", ");
        let expr = body.value.translate(ctx);
        format!("({}) => {}", params, expr)
    }
}

impl Translatable for rustc_hir::Arm<'_> {
    fn translate(&self, ctx: &mut Context) -> String {
        let pat = self.pat.translate(ctx);
        let fields = ctx.pat_fields.clone();
        ctx.pat_fields.clear();
        // Put fields in context so they are translated as __r.field
        ctx.record_fields.extend(fields.clone());
        let expr = self.body.translate(ctx);
        // Remove fields from context
        fields.iter().for_each(|field| {
            ctx.record_fields.remove(
                ctx.record_fields
                    .iter()
                    .position(|x| *x == *field)
                    .expect("field not found"),
            );
        });

        ctx.message_type_for_action.insert(
            expr.clone().split('(').next().unwrap().to_string(),
            pat.clone().split('(').next().unwrap().to_string(),
        );
        format!("    | {} => {}", pat, expr)
    }
}

impl Translatable for rustc_hir::GenericArg<'_> {
    fn translate(&self, ctx: &mut Context) -> String {
        match self {
            rustc_hir::GenericArg::Type(ty) => ty.translate(ctx),
            rustc_hir::GenericArg::Lifetime(_lt) => "".to_string(),
            _ => missing_translation(*self, "generic-arg"),
        }
    }
}

impl Translatable for rustc_hir::VariantData<'_> {
    fn translate(&self, ctx: &mut Context) -> String {
        match self {
            rustc_hir::VariantData::Struct { fields, .. } => {
                let translated_fields = fields
                    .iter()
                    .map(|field| {
                        let field_ident = field.ident.to_string();
                        Field {
                            name: field_ident.clone(),
                            ty: field.ty.translate(ctx),
                            nondet_value: field.ty.nondet_value(ctx, &field_ident),
                        }
                    })
                    .collect_vec();

                ctx.struct_fields.extend(translated_fields.clone());

                format!("{{ {} }}", translate_vec(translated_fields, ctx, ", "))
            }
            rustc_hir::VariantData::Tuple(fields, _, _) => {
                let translated_fields = fields
                    .iter()
                    .map(|field| field.ty.translate(ctx))
                    .collect_vec();

                if translated_fields.len() == 1 {
                    return translated_fields[0].clone();
                }

                format!("({})", translated_fields.join(", "))
            }
            rustc_hir::VariantData::Unit(..) => "".to_string(), // No fields to translate
        }
    }
}

impl Translatable for Field {
    fn translate(&self, _ctx: &mut Context) -> String {
        format!("{}: {}", self.name, self.ty)
    }
}

impl Translatable for rustc_hir::EnumDef<'_> {
    fn translate(&self, ctx: &mut Context) -> String {
        if self.variants.is_empty() {
            return "{}".to_string();
        }

        translate_list(self.variants, ctx, "\n")
    }
}

impl Translatable for rustc_hir::Variant<'_> {
    fn translate(&self, ctx: &mut Context) -> String {
        let ident = self.ident;
        let qualified_ident = format!("{}_{ident}", ctx.current_item_name);
        let translated_fields = self.data.translate(ctx);

        let fields = ctx.struct_fields.clone();
        ctx.struct_fields.clear();

        ctx.constructors.insert(
            qualified_ident.clone(),
            Constructor {
                name: qualified_ident.clone(),
                fields,
            },
        );

        if self.data.fields().is_empty() {
            format!("    | {qualified_ident}")
        } else {
            format!("    | {qualified_ident}({translated_fields})",)
        }
    }
}

impl Translatable for rustc_hir::FnRetTy<'_> {
    fn translate(&self, ctx: &mut Context) -> String {
        match self {
            rustc_hir::FnRetTy::DefaultReturn(_) => "void".to_string(),
            rustc_hir::FnRetTy::Return(ty) => ty.translate(ctx),
        }
    }
}

impl Translatable for Function<'_> {
    fn translate(&self, ctx: &mut Context) -> String {
        // If one of the params is of type Deps or DepsMut, and the return type is "Result", this is a state transformer,
        // and therefore should take the state as an argument and return it
        let mut has_state = false;

        let param_tuples = zip(self.decl.inputs, self.body.params);
        let input = param_tuples
            .map(|(input, param)| {
                let translated_param = param.translate(ctx);
                let translated_type = input.translate(ctx);
                if translated_type == "ContractState" {
                    has_state = true;
                    return "state: ContractState".to_string();
                }
                format!("{}: {}", translated_param, translated_type)
            })
            .collect_vec()
            .join(", ");

        let output = self.decl.output.translate(ctx);

        if output == "void" {
            // No point translating functions that don't return, since quint doesn't have side effects
            return "".to_string();
        }

        if has_state {
            ctx.stateful_ops.push(ctx.current_item_name.clone());

            format!("({input}): ({output}, ContractState)")
        } else {
            format!("({}): {}", input, output)
        }
    }
}

impl Translatable for rustc_hir::Item<'_> {
    fn translate(&self, ctx: &mut Context) -> String {
        let name = self.ident.as_str();
        let crate_name = ctx.tcx.crate_name(self.owner_id.def_id.to_def_id().krate);

        if name.starts_with('_')
          || ["", "FIELDS", "VARIANTS"].contains(&name)
          // skip query functions for now
          || name.starts_with("query")
          || name.starts_with("Query")
          || name.starts_with("ContractError")
          || name.starts_with("get_")
          // skip items from proto files
          || format!("{:?}", self.span).contains("protos")
        {
            // skip irrelevant items
            return "".to_string();
        }

        ctx.current_item_name = name.to_string();

        match self.kind {
            rustc_hir::ItemKind::Const(_ty, _generics, body) => {
                let const_item = ctx.tcx.hir().body(body);
                // TODO consider const_item.params
                match try_to_translate_state_var_info(ctx, *const_item) {
                    Some(ret) => {
                        ctx.contract_state
                            .push((name.to_string().to_lowercase(), ret));
                        "".to_string()
                    }
                    None => {
                        format!("  pure val {name} = {}", const_item.value.translate(ctx))
                    }
                }
            }

            rustc_hir::ItemKind::Fn(sig, _generics, body_id) => {
                let body = ctx.tcx.hir().body(body_id);
                let function = Function {
                    decl: *sig.decl,
                    body: *body,
                };
                let sig = function.translate(ctx);
                if sig.is_empty() {
                    return "".to_string();
                }

                let has_state = ctx.stateful_ops.contains(&name.to_string());
                let body_value = body.value.translate(ctx);

                if !has_state || name == "execute" {
                    // Direct translation for non-stateful functions (i.e.
                    // helpers) Also for execute, since it's a special case - it
                    // has a match statement to call other actions. Excute is
                    // always called from `execute_message` from the boilerplate
                    // part
                    return format!("  pure def {name}{sig} = {body_value}");
                }

                if name == "instantiate" || name == "reply" {
                    // instantiate explanation:
                    //
                    // FIXME: We need to do something about instantiate
                    // Instantiate is a stateful function (taking state as an
                    // argument and returning it) But currently we don't call it
                    // in the state machine (from `step`). We probably need to
                    // update the boilerplate stuff to call it.
                    //
                    // reply explanation:
                    //
                    // Reply is a special def that will be called when
                    // processing a message with a compatible reply_on field. We
                    // don't want to generate a nondet action for it.
                    return format!("  pure def {name}{sig} = ({body_value}, state)");
                }

                let ctor: Constructor = ctx
                    .message_type_for_action
                    .get(&name.to_string())
                    .and_then(|s| ctx.constructors.get(s).cloned())
                    .unwrap_or_else(|| fallback_constructor(name));

                let nondet_value = ctor.nondet_value(ctx, "message");

                format!(
                    "  pure def {name}{sig} = ({body_value}, state)
                            
  action {name}_action = {{
    // TODO: Change next line according to fund expectations
    pure val max_funds = MAX_AMOUNT
    {nondet_value}
    execute_message(message, max_funds)
  }}"
                )
            }
            rustc_hir::ItemKind::Struct(variant_data, _generics) => {
                let translated_fields = variant_data.translate(ctx);
                let fields = ctx.struct_fields.clone();
                ctx.struct_fields.clear();

                ctx.structs.insert(name.to_string(), fields);

                format!("  type {name} = {translated_fields}")
            }

            rustc_hir::ItemKind::Enum(enum_def, _generics) => {
                format!("  type {name} =\n{}", enum_def.translate(ctx))
            }
            rustc_hir::ItemKind::TyAlias(ty, _generics) => {
                format!("  type {name} = {}", ty.translate(ctx))
            }
            // FIXME: We should translate this (at least Use) into imports.
            // This is only necessary for crates that import things from other crates
            rustc_hir::ItemKind::Use(..) => "".to_string(),
            rustc_hir::ItemKind::Mod(..) => "".to_string(),
            rustc_hir::ItemKind::ExternCrate(..) => "".to_string(),
            rustc_hir::ItemKind::Macro(..) => {
                eprintln!("Untranslated macro: {}", name);
                "".to_string()
            }
            rustc_hir::ItemKind::Trait(..) => {
                eprintln!("Untranslated macro: {}", name);
                "".to_string()
            }
            _ => {
                eprintln!(
                    "No translation for item {name} from crate {crate_name}: {:#?}",
                    self
                );
                // Top-level "<missing-item>" strings are not helpful. Return an empty string instead.
                "".to_string()
            }
        }
    }
}<|MERGE_RESOLUTION|>--- conflicted
+++ resolved
@@ -45,13 +45,10 @@
             ("Uint32", "int"),
             ("u128", "int"),
             ("u64", "int"),
-<<<<<<< HEAD
             ("u32", "int"),
             ("i128", "int"),
             ("i64", "int"),
             ("i32", "int"),
-=======
->>>>>>> aa5b5ae7
             ("Decimal", "int"),
             ("Timestamp", "int"),
             ("DepsMut", "ContractState"),
